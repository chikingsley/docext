--- conflicted
+++ resolved
@@ -1,10 +1,7 @@
 <h1 align="center">docext</h1>
 
-<<<<<<< HEAD
+
 <p align="center"><em>An on-premises document information extraction and benchmarking toolkit.</em></p>
-=======
-<p align="center"><em>An on-premises, OCR-free document information extraction tool powered by vision-language models.</em></p>
->>>>>>> c19fa467
 
 <p align="center">
   <a href="https://pepy.tech/projects/docext">
@@ -64,246 +61,8 @@
   - Invoices
   - Passports
   - Add/delete new fields/columns for other templates.
-<<<<<<< HEAD
+
 For more details on the features, please check out the [feature guide](https://github.com/NanoNets/docext/tree/main/docext/benchmark).
-=======
-
-## Table of Contents
-- [Getting Started](#Getting-Started)
-  - [Quickstart](#Quickstart)
-  - [Installation](#Installation)
-  - [Web Interface](#Web-Interface)
-  - [API access](#API-access)
-- [Supported Models & Platforms](#Supported-Models-&-Platforms)
-  - [Models with vLLM (Linux)](#Models-with-vLLM-Linux)
-  - [Models with Ollama (Linux and MacOS)](#Models-with-Ollama-Linux-and-MacOS)
-  - [Supported Vendor-Hosted Models](#Supported-Vendor-Hosted-Models)
-- [Docker](#Docker)
-- [About](#About)
-- [Contributing](#Contributing)
-- [Troubleshooting](#Troubleshooting)
-
-## Getting Started
-
-### Quickstart
-- [Colab notebook for onprem deployment](https://colab.research.google.com/drive/1r1asxGeezfWnJvw8jimfFAB2sGjk1HdM?usp=sharing)
-- [Colab notebook for vendor-hosted models (openai, anthropic, openrouter)](https://colab.research.google.com/drive/1yBnDv_1mZEuNtSMEYc8INGG0Z3UoLakD?usp=sharing)
-- [Docker](https://github.com/NanoNets/docext/blob/main/README.md#Docker)
-
-### Installation
-
-```bash
-# create a virtual environment
-## install uv if not installed
-curl -LsSf https://astral.sh/uv/install.sh | sh
-## create a virtual environment with python 3.11
-uv venv --python=3.11
-source .venv/bin/activate
-
-# Install from PyPI
-uv pip install docext
-
-# Or install from source
-git clone https://github.com/nanonets/docext.git
-cd docext
-uv pip install -e .
-```
-Check [Supported Models](#Supported-Models-&-Platforms) section for more options.
-
-### Web Interface
-
-docext includes a Gradio-based web interface for easy document processing:
-
-```bash
-# Start the web interface with default configs
-python -m docext.app.app
-
-# Start the web interface with custom configs
-python -m docext.app.app --model_name "hosted_vllm/Qwen/Qwen2.5-VL-7B-Instruct-AWQ" --max_img_size 1024 # `--help` for more options
-```
-
-The interface will be available at `http://localhost:7860` with default credentials: (You can change the port by using `--ui_port` flag)
-
-- Username: `admin`
-- Password: `admin`
-
-### API access
-
-docext also provides a REST API for programmatic access to the document extraction functionality.
-1. start the API server
-```bash
-# increase the concurrency limit to process more requests in parallel, default is 1
-python -m docext.app.app --concurrency_limit 10
-```
-
-2. use the API to extract information from a document
-```python
-import pandas as pd
-import concurrent.futures
-from gradio_client import Client, handle_file
-
-
-def dataframe_to_custom_dict(df: pd.DataFrame) -> dict:
-    return {
-        "headers": df.columns.tolist(),
-        "data": df.values.tolist(),
-        "metadata": None  # Modify if metadata is needed
-    }
-
-def dict_to_dataframe(d: dict) -> pd.DataFrame:
-    return pd.DataFrame(d["data"], columns=d["headers"])
-
-
-def get_extracted_fields_and_tables(
-    client_url: str,
-    username: str,
-    password: str,
-    model_name: str,
-    fields_and_tables: dict,
-    file_inputs: list[dict]
-):
-    client = Client(client_url, auth=(username, password))
-    result = client.predict(
-        file_inputs=file_inputs,
-        model_name=model_name,
-        fields_and_tables=fields_and_tables,
-        api_name="/extract_information"
-    )
-    fields_results, tables_results = result
-    fields_df = dict_to_dataframe(fields_results)
-    tables_df = dict_to_dataframe(tables_results)
-    return fields_df, tables_df
-
-
-fields_and_tables = dataframe_to_custom_dict(pd.DataFrame([
-    {"name": "invoice_number", "type": "field", "description": "Invoice number"},
-    {"name": "item_description", "type": "table", "description": "Item/Product description"}
-    # add more fields and table columns as needed
-]))
-
-file_inputs = [
-    {
-        # "image": handle_file("https://your_image_url/invoice.jpg") # incase the image is hosted on the internet
-        "image": handle_file("assets/invoice_test.jpeg") # incase the image is hosted on the local machine
-    }
-]
-
-## send single request
-### client url can be the local host or the public url like `https://6986bdd23daef6f7eb.gradio.live/`
-fields_df, tables_df = get_extracted_fields_and_tables(
-    "http://localhost:7860", "admin", "admin", "hosted_vllm/Qwen/Qwen2.5-VL-7B-Instruct-AWQ", fields_and_tables, file_inputs
-)
-print("========Fields:=========")
-print(fields_df)
-print("========Tables:=========")
-print(tables_df)
-
-
-## send multiple requests in parallel
-# Define a wrapper function for parallel execution
-def run_request():
-    return get_extracted_fields_and_tables(
-        "http://localhost:7860", "admin", "admin", "hosted_vllm/Qwen/Qwen2.5-VL-7B-Instruct-AWQ", fields_and_tables, file_inputs
-    )
-
-# Use ThreadPoolExecutor to send 10 requests in parallel
-with concurrent.futures.ThreadPoolExecutor(max_workers=10) as executor:
-    future_results = [executor.submit(run_request) for _ in range(10)]
-
-    for future in concurrent.futures.as_completed(future_results):
-        fields_df, tables_df = future.result()
-        print("========Fields:=========")
-        print(fields_df)
-        print("========Tables:=========")
-        print(tables_df)
-```
-
-## Requirements
-
-- Python 3.11+
-- CUDA-compatible GPU (for optimal performance). Use Google Colab for free GPU access.
-- Dependencies listed in requirements.txt
-
-## Supported Models & Platforms
-### Models with vLLM (Linux)
-
-docext uses vision-language models for document understanding. By default, it uses: `Qwen/Qwen2.5-VL-7B-Instruct-AWQ` but you can use any other models supported by vLLM.
-
-Recommended models based on GPU memory:
-| Model | GPU Memory | `--model_name` |
-|-------|------------|--------------|
-| Qwen/Qwen2.5-VL-7B-Instruct-AWQ | 16GB | `hosted_vllm/Qwen/Qwen2.5-VL-7B-Instruct-AWQ` |
-| Qwen/Qwen2.5-VL-7B-Instruct | 24GB | `hosted_vllm/Qwen/Qwen2.5-VL-7B-Instruct` |
-| Qwen/Qwen2.5-VL-32B-Instruct-AWQ | 48GB | `hosted_vllm/Qwen/Qwen2.5-VL-32B-Instruct-AWQ` |
-| Qwen/Qwen2.5-VL-32B-Instruct | 80 GB | `hosted_vllm/Qwen/Qwen2.5-VL-32B-Instruct` |
-
-```bash
-# will download the default model (Qwen/Qwen2.5-VL-7B-Instruct-AWQ) and host it on your local machine with vLLM on port 8000
-python -m docext.app.app
-
-# will download the model (Qwen/Qwen2.5-VL-32B-Instruct-AWQ) and host it on your local machine with vLLM on port 9000
-python -m docext.app.app --model_name hosted_vllm/Qwen/Qwen2.5-VL-32B-Instruct-AWQ --vlm_server_port 9000
-
-# If you already have a vLLM server running on ip <your_ip> and port <your_port>, you can use the following command:
-export API_KEY=<your_api_key> # incase you have used a API key to host the model
-python -m docext.app.app --model_name hosted_vllm/Qwen/Qwen2.5-VL-7B-Instruct-AWQ --vlm_server_host <your_ip> --vlm_server_port <your_port>
-```
-
-
-### Models with Ollama (Linux and MacOS)
-> Ollama is supported on Windows. But I have not tested it.
-1. Install [ollama](https://ollama.com/download) in your machine.
-2. Download the checkpoint `ollama pull llama3.2-vision`.
-3. Run the following command to start the ollama server.
-
-```bash
-# You can use the ollama server running on your local machine
-python -m docext.app.app --model_name ollama/llama3.2-vision --max_img_size 1024
-
-# incase you have a ollama server running on ip <your_ip> and port <your_port>
-python -m docext.app.app --model_name ollama/llama3.2-vision --max_img_size 1024 --vlm_server_host <your_ip> --vlm_server_port <your_port>
-```
-If you have a machine with GPU >= 16GB, change the `--max_img_size` to 2048.
-
-### Supported Vendor-Hosted Models
-
-docext supports integration with various cloud-based vision-language models.
-
-**Important**: Please review each provider's data privacy policy before using their services. We recommend using local models for sensitive data.
-
-| Provider | Model Examples | Environment Variable | Usage Example |
-|----------|---------------|---------------------|---------------|
-| OpenAI | gpt-4o | `OPENAI_API_KEY` | `--model_name gpt-4o` |
-| Anthropic | Claude 3 Sonnet | `ANTHROPIC_API_KEY` | `--model_name claude-3-sonnet-20240229` |
-| OpenRouter | Meta Llama models | `OPENROUTER_API_KEY` | `--model_name openrouter/meta-llama/llama-4-maverick:free` |
-| Google | gemini-2.0-flash | `GEMINI_API_KEY` | `--model_name gemini/gemini-2.0-flash` |
-
-Example usage:
-```bash
-export OPENROUTER_API_KEY=sk-...
-python -m docext.app.app --model_name "openrouter/meta-llama/llama-4-maverick:free"
-```
-
-## Docker
-1. Add your [huggingface token](https://huggingface.co/docs/hub/en/security-tokens) to the environment variable. Not needed if you are using the default model.
-2. Utilize all available GPUs or specify a particular one as needed (e.g., --gpus '"device=0"'). CPU mode is not supported; for trying out the app, we recommend using Google Colab, which offers free GPU access.
-```bash
-docker run --rm \
-  --env "HUGGING_FACE_HUB_TOKEN=<secret>" \
-  -v ~/.cache/huggingface:/root/.cache/huggingface \
-  --network host \
-  --shm-size=20.24gb \
-  --gpus all \
-  nanonetsopensource/docext:v0.1.11 --model_name "hosted_vllm/Qwen/Qwen2.5-VL-7B-Instruct-AWQ"
-```
-3. If you are using vendor-hosted models, you can use the following command:
-```bash
-docker run --rm \
-  --env "OPENROUTER_API_KEY=<secret>" \
-  --network host \
-  nanonetsopensource/docext:v0.1.11 --model_name "openrouter/meta-llama/llama-4-maverick:free"
-```
->>>>>>> c19fa467
 
 ## About
 
