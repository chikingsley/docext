from __future__ import annotations

import argparse


def parse_args():
    parser = argparse.ArgumentParser(
        description="DocExt: Onprem information extraction from documents",
    )
    parser.add_argument(
        "--ui_port",
        type=int,
        default=7860,
        help="Port for the gradio UI",
    )
    parser.add_argument(
        "--vllm_port",
        type=int,
        default=8000,
        help="Port for the vLLM server",
    )
    parser.add_argument(
        "--vllm_host",
        type=str,
        default="0.0.0.0",
        help="Host for the vLLM server",
    )
    parser.add_argument(
        "--model_name",
        type=str,
<<<<<<< HEAD
        default="Qwen/Qwen2.5-VL-7B-Instruct-AWQ",
        help="Name of the model to use. Can be any Hugging Face model.",
=======
        default="hosted_vllm/Qwen/Qwen2.5-VL-7B-Instruct-AWQ",
        help="Name of the model to use. Can be any huggingface model.",
>>>>>>> 8e50ac87
    )
    parser.add_argument(
        "--max_model_len",
        type=int,
        default=15000,
        help="Maximum length of the model. Use small values for low memory devices.",
    )
    parser.add_argument(
        "--gpu_memory_utilization",
        type=float,
        default=0.9,
        help="GPU memory utilization. Use a value between 0 and 1.",
    )
    parser.add_argument(
        "--max_num_imgs",
        type=int,
        default=5,
        help="Maximum number of images to process in a single prompt.",
    )
    parser.add_argument(
        "--vllm_start_timeout",
        type=int,
        default=300,
        help="Timeout for the vLLM server to start.",
    )
    parser.add_argument(
        "--no-share",
        action="store_true",
        dest="share",  # This will set 'share' to False when --no-share is used
        help="Disable sharing of the UI on the web.",
    )
    parser.add_argument(
        "--log_level",
        type=str,
        default="debug",
        help="Log level. Can be 'debug', 'info', 'warning', 'error', 'critical'.",
    )
    parser.add_argument(
        "--max_img_size",
        type=int,
        default=2048,
        help="Maximum size of the image to process. Use 1024 for low memory devices.",
    )
    parser.add_argument(
        "--concurrency_limit",
        type=int,
        default=1,
        help="Maximum number of concurrent requests. Increase this value if you want to process more requests in parallel.",
    )
    return parser.parse_args()<|MERGE_RESOLUTION|>--- conflicted
+++ resolved
@@ -28,13 +28,8 @@
     parser.add_argument(
         "--model_name",
         type=str,
-<<<<<<< HEAD
-        default="Qwen/Qwen2.5-VL-7B-Instruct-AWQ",
+        default="hosted_vllm/Qwen/Qwen2.5-VL-7B-Instruct-AWQ",
         help="Name of the model to use. Can be any Hugging Face model.",
-=======
-        default="hosted_vllm/Qwen/Qwen2.5-VL-7B-Instruct-AWQ",
-        help="Name of the model to use. Can be any huggingface model.",
->>>>>>> 8e50ac87
     )
     parser.add_argument(
         "--max_model_len",
